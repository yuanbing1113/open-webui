{
	"'s', 'm', 'h', 'd', 'w' or '-1' for no expiration.": "'s', 'm', 'h', 'd', 'w' or '-1' для відсутності терміну дії.",
	"(Beta)": "(Beta)",
	"(e.g. `sh webui.sh --api`)": "(e.g. `sh webui.sh --api`)",
	"(latest)": "(остання)",
	"{{ models }}": "{{ models }}",
	"{{ owner }}: You cannot delete a base model": "{{ owner }}: Ви не можете видалити базову модель.",
	"{{modelName}} is thinking...": "{{modelName}} думає...",
	"{{user}}'s Chats": "Чати {{user}}а",
	"{{webUIName}} Backend Required": "Необхідно підключення бекенду {{webUIName}}",
	"A task model is used when performing tasks such as generating titles for chats and web search queries": "Модель задач використовується при виконанні таких завдань, як генерація заголовків для чатів та пошукових запитів в Інтернеті",
	"a user": "користувача",
	"About": "Про програму",
	"Account": "Обліковий запис",
	"Account Activation Pending": "Очікування активації облікового запису",
	"Accurate information": "Точна інформація",
	"Active Users": "Активні користувачі",
	"Add": "Додати",
	"Add a model id": "Додайте id моделі",
	"Add a short description about what this model does": "Додайте короткий опис того, що робить ця модель",
	"Add a short title for this prompt": "Додати коротку назву для цього промту",
	"Add a tag": "Додайте тег",
	"Add custom prompt": "Додати користувацьку підказку",
	"Add Docs": "Додати документи",
	"Add Files": "Додати файли",
	"Add Memory": "Додати пам'ять",
	"Add message": "Додати повідомлення",
	"Add Model": "Додати модель",
	"Add Tags": "додати теги",
	"Add User": "Додати користувача",
	"Adjusting these settings will apply changes universally to all users.": "Зміни в цих налаштуваннях будуть застосовані для всіх користувачів.",
	"admin": "адмін",
	"Admin": "Адмін",
	"Admin Panel": "Адмін-панель",
	"Admin Settings": "Адмін-панель",
	"Admins have access to all tools at all times; users need tools assigned per model in the workspace.": "Адміністратори мають доступ до всіх інструментів у будь-який час; користувачам потрібні інструменти, призначені для кожної моделі в робочій області.",
	"Advanced Parameters": "Розширені параметри",
	"Advanced Params": "Розширені параметри",
	"all": "всі",
	"All Documents": "Усі документи",
	"All Users": "Всі користувачі",
	"Allow": "Дозволити",
	"Allow Chat Deletion": "Дозволити видалення чату",
	"Allow non-local voices": "Дозволити не локальні голоси",
	"Allow User Location": "Доступ до місцезнаходження",
	"alphanumeric characters and hyphens": "алфавітно-цифрові символи та дефіси",
	"Already have an account?": "Вже є обліковий запис?",
	"an assistant": "асистента",
	"and": "та",
	"and create a new shared link.": "і створіть нове спільне посилання.",
	"API Base URL": "URL-адреса API",
	"API Key": "Ключ API",
	"API Key created.": "Ключ API створено.",
	"API keys": "Ключі API",
	"April": "Квітень",
	"Archive": "Архів",
	"Archive All Chats": "Архівувати всі чати",
	"Archived Chats": "Архівовані чати",
	"are allowed - Activate this command by typing": "дозволено - активізуйте цю команду набором",
	"Are you sure?": "Ви впевнені?",
	"Attach file": "Прикріпити файл",
	"Attention to detail": "Увага до деталей",
	"Audio": "Аудіо",
	"August": "Серпень",
	"Auto-playback response": "Автоматичне відтворення відповіді",
	"AUTOMATIC1111 Base URL": "URL-адреса AUTOMATIC1111",
	"AUTOMATIC1111 Base URL is required.": "Необхідна URL-адреса AUTOMATIC1111.",
	"available!": "доступно!",
	"Back": "Назад",
	"Bad Response": "Неправильна відповідь",
	"Banners": "Прапори",
	"Base Model (From)": "Базова модель (від)",
	"Batch Size (num_batch)": "Розмір партії (num_batch)",
	"before": "до того, як",
	"Being lazy": "Не поспішати",
	"Brave Search API Key": "Ключ API пошуку Brave",
	"Bypass SSL verification for Websites": "Обхід SSL-перевірки для веб-сайтів",
	"Call": "Виклик",
	"Call feature is not supported when using Web STT engine": "Функція виклику не підтримується при використанні Web STT (розпізнавання мовлення) рушія",
	"Camera": "Камера",
	"Cancel": "Скасувати",
	"Capabilities": "Можливості",
	"Change Password": "Змінити пароль",
	"Chat": "Чат",
	"Chat Background Image": "Фонове зображення чату",
	"Chat Bubble UI": "Чат у вигляді бульбашок",
	"Chat direction": "Напрям чату",
	"Chat History": "Історія чату",
	"Chat History is off for this browser.": "Історія чату вимкнена для цього браузера.",
	"Chats": "Чати",
	"Check Again": "Перевірити ще раз",
	"Check for updates": "Перевірити оновлення",
	"Checking for updates...": "Перевірка оновлень...",
	"Choose a model before saving...": "Оберіть модель перед збереженням...",
	"Chunk Overlap": "Перекриття фрагментів",
	"Chunk Params": "Параметри фрагментів",
	"Chunk Size": "Розмір фрагменту",
	"Citation": "Цитування",
	"Clear memory": "Очистити пам'ять",
	"Click here for help.": "Клацніть тут, щоб отримати допомогу.",
	"Click here to": "Натисніть тут, щоб",
	"Click here to download user import template file.": "Натисніть тут, щоб завантажити файл шаблону імпорту користувача.",
	"Click here to select": "Натисніть тут, щоб вибрати",
	"Click here to select a csv file.": "Натисніть тут, щоб вибрати csv-файл.",
	"Click here to select a py file.": "Натисніть тут, щоб вибрати py-файл.",
	"Click here to select documents.": "Натисніть тут, щоб вибрати документи.",
	"click here.": "клацніть тут.",
	"Click on the user role button to change a user's role.": "Натисніть кнопку ролі користувача, щоб змінити роль користувача.",
	"Clone": "Клонувати",
	"Close": "Закрити",
	"Collection": "Колекція",
	"ComfyUI": "ComfyUI",
	"ComfyUI Base URL": "URL-адреса ComfyUI",
	"ComfyUI Base URL is required.": "Необхідно вказати URL-адресу ComfyUI.",
	"Command": "Команда",
	"Concurrent Requests": "Одночасні запити",
	"Confirm": "Підтвердити",
	"Confirm Password": "Підтвердіть пароль",
	"Confirm your action": "Підтвердіть свою дію",
	"Connections": "З'єднання",
	"Contact Admin for WebUI Access": "Зверніться до адміна для отримання доступу до WebUI",
	"Content": "Зміст",
	"Context Length": "Довжина контексту",
	"Continue Response": "Продовжити відповідь",
	"Continue with {{provider}}": "",
	"Copied shared chat URL to clipboard!": "Скопійовано URL-адресу спільного чату в буфер обміну!",
	"Copy": "Копіювати",
	"Copy last code block": "Копіювати останній блок коду",
	"Copy last response": "Копіювати останню відповідь",
	"Copy Link": "Копіювати посилання",
	"Copying to clipboard was successful!": "Копіювання в буфер обміну виконано успішно!",
	"Create a model": "Створити модель",
	"Create Account": "Створити обліковий запис",
	"Create new key": "Створити новий ключ",
	"Create new secret key": "Створити новий секретний ключ",
	"Created at": "Створено у",
	"Created At": "Створено у",
	"Created by": "Створено",
	"CSV Import": "Імпорт CSV",
	"Current Model": "Поточна модель",
	"Current Password": "Поточний пароль",
	"Custom": "Налаштувати",
	"Customize models for a specific purpose": "Налаштуйте моделі для конкретних цілей",
	"Dark": "Темна",
	"Dashboard": "Панель керування",
	"Database": "База даних",
	"December": "Грудень",
	"Default": "За замовчуванням",
	"Default (Automatic1111)": "За замовчуванням (Automatic1111)",
	"Default (SentenceTransformers)": "За замовчуванням (SentenceTransformers)",
	"Default Model": "Модель за замовчуванням",
	"Default model updated": "Модель за замовчуванням оновлено",
	"Default Prompt Suggestions": "Пропозиції промтів замовчуванням",
	"Default User Role": "Роль користувача за замовчуванням",
	"delete": "видалити",
	"Delete": "Видалити",
	"Delete a model": "Видалити модель",
	"Delete All Chats": "Видалити усі чати",
	"Delete chat": "Видалити чат",
	"Delete Chat": "Видалити чат",
	"Delete chat?": "Видалити чат?",
	"delete this link": "видалити це посилання",
	"Delete User": "Видалити користувача",
	"Deleted {{deleteModelTag}}": "Видалено {{deleteModelTag}}",
	"Deleted {{name}}": "Видалено {{name}}",
	"Description": "Опис",
	"Didn't fully follow instructions": "Не повністю дотримувалися інструкцій",
	"Discover a model": "Знайдіть модель",
	"Discover a prompt": "Знайти промт",
	"Discover, download, and explore custom prompts": "Знайдіть, завантажте та досліджуйте налаштовані промти",
	"Discover, download, and explore model presets": "Знайдіть, завантажте та досліджуйте налаштовані налаштування моделі",
	"Dismissible": "Неприйнятно",
	"Display Emoji in Call": "Відображати емодзі у викликах",
	"Display the username instead of You in the Chat": "Показувати ім'я користувача замість 'Ви' в чаті",
	"Document": "Документ",
	"Document Settings": "Налаштування документа",
	"Documentation": "Документація",
	"Documents": "Документи",
	"does not make any external connections, and your data stays securely on your locally hosted server.": "не встановлює жодних зовнішніх з'єднань, і ваші дані залишаються в безпеці на вашому локальному сервері.",
	"Don't Allow": "Не дозволяти",
	"Don't have an account?": "Немає облікового запису?",
	"Don't like the style": "Не подобається стиль",
	"Download": "Завантажити",
	"Download canceled": "Завантаження скасовано",
	"Download Database": "Завантажити базу даних",
	"Drop any files here to add to the conversation": "Перетягніть сюди файли, щоб додати до розмови",
	"e.g. '30s','10m'. Valid time units are 's', 'm', 'h'.": "напр., '30s','10m'. Дійсні одиниці часу: 'с', 'хв', 'г'.",
	"Edit": "Редагувати",
	"Edit Doc": "Редагувати документ",
<<<<<<< HEAD
	"Edit Memory": "",
=======
	"Edit Memory": "Редагувати пам'ять",
>>>>>>> a2ea6b1b
	"Edit User": "Редагувати користувача",
	"Email": "Електронна пошта",
	"Embedding Batch Size": "Розмір пакету під час вбудовування",
	"Embedding Model": "Модель вбудовування",
	"Embedding Model Engine": "Рушій моделі вбудовування ",
	"Embedding model set to \"{{embedding_model}}\"": "Встановлена модель вбудовування \"{{embedding_model}}\"",
	"Enable Chat History": "Увімкнути історію чату",
	"Enable Community Sharing": "Ввімкніть спільний доступ до спільноти",
	"Enable New Sign Ups": "Дозволити нові реєстрації",
	"Enable Web Search": "Увімкнути веб-пошук",
	"Ensure your CSV file includes 4 columns in this order: Name, Email, Password, Role.": "Переконайтеся, що ваш CSV-файл містить 4 колонки в такому порядку: Ім'я, Email, Пароль, Роль.",
	"Enter {{role}} message here": "Введіть повідомлення {{role}} тут",
	"Enter a detail about yourself for your LLMs to recall": "Введіть відомості про себе для запам'ятовування вашими LLM.",
	"Enter Brave Search API Key": "Введіть ключ API для пошуку Brave",
	"Enter Chunk Overlap": "Введіть перекриття фрагменту",
	"Enter Chunk Size": "Введіть розмір фрагменту",
	"Enter Github Raw URL": "Введіть Raw URL-адресу Github",
	"Enter Google PSE API Key": "Введіть ключ API Google PSE",
	"Enter Google PSE Engine Id": "Введіть Google PSE Engine Id",
	"Enter Image Size (e.g. 512x512)": "Введіть розмір зображення (напр., 512x512)",
	"Enter language codes": "Введіть мовні коди",
	"Enter model tag (e.g. {{modelTag}})": "Введіть тег моделі (напр., {{modelTag}})",
	"Enter Number of Steps (e.g. 50)": "Введіть кількість кроків (напр., 50)",
	"Enter Score": "Введіть бал",
	"Enter Searxng Query URL": "Введіть URL-адресу запиту Searxng",
	"Enter Serper API Key": "Введіть ключ API Serper",
	"Enter Serply API Key": "Введіть ключ API Serply",
	"Enter Serpstack API Key": "Введіть ключ API Serpstack",
	"Enter stop sequence": "Введіть символ зупинки",
	"Enter Tavily API Key": "Введіть ключ API Tavily",
	"Enter Top K": "Введіть Top K",
	"Enter URL (e.g. http://127.0.0.1:7860/)": "Введіть URL-адресу (напр., http://127.0.0.1:7860/)",
	"Enter URL (e.g. http://localhost:11434)": "Введіть URL-адресу (напр., http://localhost:11434)",
	"Enter Your Email": "Введіть вашу електронну пошту",
	"Enter Your Full Name": "Введіть ваше ім'я",
	"Enter Your Password": "Введіть ваш пароль",
	"Enter Your Role": "Введіть вашу роль",
	"Error": "Помилка",
	"Experimental": "Експериментальне",
	"Export": "Експорт",
	"Export All Chats (All Users)": "Експортувати всі чати (всі користувачі)",
	"Export chat (.json)": "Експорт чату (.json)",
	"Export Chats": "Експортувати чати",
	"Export Documents Mapping": "Експортувати відображення документів",
	"Export Functions": "Експорт функцій ",
	"Export Models": "Експорт моделей",
	"Export Prompts": "Експортувати промти",
	"Export Tools": "Експортувати інструменти",
	"External Models": "Зовнішні моделі",
	"Failed to create API Key.": "Не вдалося створити API ключ.",
	"Failed to read clipboard contents": "Не вдалося прочитати вміст буфера обміну",
	"Failed to update settings": "Не вдалося оновити налаштування",
	"February": "Лютий",
	"Feel free to add specific details": "Не соромтеся додавати конкретні деталі",
	"File": "Файл",
	"File Mode": "Файловий режим",
	"File not found.": "Файл не знайдено.",
	"Filters": "Фільтри",
	"Fingerprint spoofing detected: Unable to use initials as avatar. Defaulting to default profile image.": "Виявлено підробку відбитків: Неможливо використовувати ініціали як аватар. Повернення до зображення профілю за замовчуванням.",
	"Fluidly stream large external response chunks": "Плавно передавати великі фрагменти зовнішніх відповідей",
	"Focus chat input": "Фокус вводу чату",
	"Followed instructions perfectly": "Бездоганно дотримувався інструкцій",
	"Form": "Форма",
	"Format your variables using square brackets like this:": "Форматуйте свої змінні квадратними дужками так:",
	"Frequency Penalty": "Штраф за частоту",
	"Functions": "Функції",
	"General": "Загальні",
	"General Settings": "Загальні налаштування",
	"Generate Image": "Створити зображення",
	"Generating search query": "Сформувати пошуковий запит",
	"Generation Info": "Інформація про генерацію",
	"Good Response": "Гарна відповідь",
	"Google PSE API Key": "Ключ API Google PSE",
	"Google PSE Engine Id": "Id рушія Google PSE",
	"h:mm a": "h:mm a",
	"has no conversations.": "не має розмов.",
	"Hello, {{name}}": "Привіт, {{name}}",
	"Help": "Допоможіть",
	"Hide": "Приховати",
	"Hide Model": "Приховати модель",
	"How can I help you today?": "Чим я можу допомогти вам сьогодні?",
	"Hybrid Search": "Гібридний пошук",
	"Image Generation (Experimental)": "Генерування зображень (експериментально)",
	"Image Generation Engine": "Механізм генерації зображень",
	"Image Settings": "Налаштування зображення",
	"Images": "Зображення",
	"Import Chats": "Імпортувати чати",
	"Import Documents Mapping": "Імпортувати відображення документів",
	"Import Functions": "Імпорт функцій ",
	"Import Models": "Імпорт моделей",
	"Import Prompts": "Імпортувати промти",
	"Import Tools": "Імпортувати інструменти",
	"Include `--api` flag when running stable-diffusion-webui": "Включіть прапор `--api` при запуску stable-diffusion-webui",
	"Info": "Інфо",
	"Input commands": "Команди вводу",
	"Install from Github URL": "Встановіть з URL-адреси Github",
	"Instant Auto-Send After Voice Transcription": "Миттєва автоматична відправка після транскрипції голосу",
	"Interface": "Інтерфейс",
	"Invalid Tag": "Недійсний тег",
	"January": "Січень",
	"join our Discord for help.": "приєднуйтеся до нашого Discord для допомоги.",
	"JSON": "JSON",
	"JSON Preview": "Перегляд JSON",
	"July": "Липень",
	"June": "Червень",
	"JWT Expiration": "Термін дії JWT",
	"JWT Token": "Токен JWT",
	"Keep Alive": "Зберегти активність",
	"Keyboard shortcuts": "Клавіатурні скорочення",
	"Knowledge": "Знання",
	"Language": "Мова",
	"Last Active": "Остання активність",
<<<<<<< HEAD
	"Last Modified": "",
=======
	"Last Modified": "Востаннє змінено",
>>>>>>> a2ea6b1b
	"Light": "Світла",
	"Listening...": "Слухаю...",
	"LLMs can make mistakes. Verify important information.": "LLMs можуть помилятися. Перевірте важливу інформацію.",
	"Local Models": "Локальні моделі",
	"LTR": "LTR",
	"Made by OpenWebUI Community": "Зроблено спільнотою OpenWebUI",
	"Make sure to enclose them with": "Переконайтеся, що вони закриті",
	"Manage": "Керувати",
	"Manage Models": "Керування моделями",
	"Manage Ollama Models": "Керування моделями Ollama",
	"Manage Pipelines": "Управління Pipelines",
	"March": "Березень",
	"Max Tokens (num_predict)": "Макс токенів (num_predict)",
	"Maximum of 3 models can be downloaded simultaneously. Please try again later.": "Максимум 3 моделі можна завантажити одночасно. Будь ласка, спробуйте пізніше.",
	"May": "Травень",
	"Memories accessible by LLMs will be shown here.": "Пам'ять, яка доступна LLM, буде показана тут.",
	"Memory": "Пам'ять",
	"Messages you send after creating your link won't be shared. Users with the URL will be able to view the shared chat.": "Повідомлення, які ви надішлете після створення посилання, не будуть доступні для інших. Користувачі, які мають URL, зможуть переглядати спільний чат.",
	"Minimum Score": "Мінімальний бал",
	"Mirostat": "Mirostat",
	"Mirostat Eta": "Mirostat Eta",
	"Mirostat Tau": "Mirostat Tau",
	"MMMM DD, YYYY": "MMMM DD, YYYY",
	"MMMM DD, YYYY HH:mm": "MMMM DD, YYYY HH:mm",
<<<<<<< HEAD
	"MMMM DD, YYYY hh:mm:ss A": "",
=======
	"MMMM DD, YYYY hh:mm:ss A": "MMMM DD, YYYY hh:mm:ss A",
>>>>>>> a2ea6b1b
	"Model '{{modelName}}' has been successfully downloaded.": "Модель '{{modelName}}' успішно завантажено.",
	"Model '{{modelTag}}' is already in queue for downloading.": "Модель '{{modelTag}}' вже знаходиться в черзі на завантаження.",
	"Model {{modelId}} not found": "Модель {{modelId}} не знайдено",
	"Model {{modelName}} is not vision capable": "Модель {{modelName}} не здатна бачити",
	"Model {{name}} is now {{status}}": "Модель {{name}} тепер має {{status}}",
	"Model filesystem path detected. Model shortname is required for update, cannot continue.": "Виявлено шлях до файлової системи моделі. Для оновлення потрібно вказати коротке ім'я моделі, не вдасться продовжити.",
	"Model ID": "ID моделі",
	"Model not selected": "Модель не вибрана",
	"Model Params": "Параметри моделі",
	"Model Whitelisting": "Модель білого списку",
	"Model(s) Whitelisted": "Модель(і) білого списку",
	"Modelfile Content": "Вміст файлу моделі",
	"Models": "Моделі",
	"More": "Більше",
	"Name": "Ім'я",
	"Name Tag": "Назва тегу",
	"Name your model": "Назвіть свою модель",
	"New Chat": "Новий чат",
	"New Password": "Новий пароль",
	"No documents found": "Документів не знайдено",
	"No results found": "Не знайдено жодного результату",
	"No search query generated": "Пошуковий запит не сформовано",
	"No source available": "Джерело не доступне",
	"None": "Нема",
	"Not factually correct": "Не відповідає дійсності",
	"Note: If you set a minimum score, the search will only return documents with a score greater than or equal to the minimum score.": "Примітка: Якщо ви встановите мінімальну кількість балів, пошук поверне лише документи з кількістю балів, більшою або рівною мінімальній кількості балів.",
	"Notifications": "Сповіщення",
	"November": "Листопад",
	"num_thread (Ollama)": "num_thread (Ollama)",
	"October": "Жовтень",
	"Off": "Вимк",
	"Okay, Let's Go!": "Гаразд, давайте почнемо!",
	"OLED Dark": "Темний OLED",
	"Ollama": "Ollama",
	"Ollama API": "Ollama API",
	"Ollama API disabled": "Ollama API вимкнено",
	"Ollama API is disabled": "API Ollama вимкнено",
	"Ollama Version": "Версія Ollama",
	"On": "Увімк",
	"Only": "Тільки",
	"Only alphanumeric characters and hyphens are allowed in the command string.": "У рядку команди дозволено використовувати лише алфавітно-цифрові символи та дефіси.",
	"Oops! Hold tight! Your files are still in the processing oven. We're cooking them up to perfection. Please be patient and we'll let you know once they're ready.": "Ой! Зачекайте, будь ласка! Ваші файли ще готуються. Ми робимо все, щоб вони були ідеальними. Будь ласка, будьте терплячі, ми повідомимо вам, коли вони будуть готові.",
	"Oops! Looks like the URL is invalid. Please double-check and try again.": "Упс! Схоже, що URL-адреса невірна. Будь ласка, перевірте ще раз та спробуйте ще раз.",
	"Oops! There was an error in the previous response. Please try again or contact admin.": "Упс! У попередній відповіді сталася помилка. Будь ласка, спробуйте ще раз або зверніться до адміністратора.",
	"Oops! You're using an unsupported method (frontend only). Please serve the WebUI from the backend.": "Упс! Ви використовуєте непідтримуваний метод (тільки для фронтенду). Будь ласка, обслуговуйте WebUI з бекенду.",
	"Open": "Відкрити",
	"Open AI": "Open AI",
	"Open AI (Dall-E)": "Open AI (Dall-E)",
	"Open new chat": "Відкрити новий чат",
	"OpenAI": "OpenAI",
	"OpenAI API": "API OpenAI",
	"OpenAI API Config": "Конфігурація OpenAI API",
	"OpenAI API Key is required.": "Потрібен ключ OpenAI API.",
	"OpenAI URL/Key required.": "Потрібен OpenAI URL/ключ.",
	"or": "або",
	"Other": "Інше",
	"Password": "Пароль",
	"PDF document (.pdf)": "PDF документ (.pdf)",
	"PDF Extract Images (OCR)": "Розпізнавання зображень з PDF (OCR)",
	"pending": "на розгляді",
	"Permission denied when accessing media devices": "Відмовлено в доступі до медіапристроїв",
	"Permission denied when accessing microphone": "Відмовлено у доступі до мікрофона",
	"Permission denied when accessing microphone: {{error}}": "Доступ до мікрофона заборонено: {{error}}",
	"Personalization": "Персоналізація",
	"Pipelines": "Pipelines",
	"Pipelines Valves": "Pipelines Valves",
	"Plain text (.txt)": "Простий текст (.txt)",
	"Playground": "Майданчик",
	"Positive attitude": "Позитивне ставлення",
	"Previous 30 days": "Попередні 30 днів",
	"Previous 7 days": "Попередні 7 днів",
	"Profile Image": "Зображення профілю",
	"Prompt": "Підказка",
	"Prompt (e.g. Tell me a fun fact about the Roman Empire)": "Підказка (напр., розкажіть мені цікавий факт про Римську імперію)",
	"Prompt Content": "Зміст промту",
	"Prompt suggestions": "Швидкі промти",
	"Prompts": "Промти",
	"Pull \"{{searchValue}}\" from Ollama.com": "Завантажити \"{{searchValue}}\" з Ollama.com»",
	"Pull a model from Ollama.com": "Завантажити модель з Ollama.com",
	"Query Params": "Параметри запиту",
	"RAG Template": "Шаблон RAG",
	"Read Aloud": "Читати вголос",
	"Record voice": "Записати голос",
	"Redirecting you to OpenWebUI Community": "Перенаправляємо вас до спільноти OpenWebUI",
	"Refer to yourself as \"User\" (e.g., \"User is learning Spanish\")": "Називайте себе \"Користувач\" (наприклад, \"Користувач вивчає іспанську мову\")",
	"Refused when it shouldn't have": "Відмовив, коли не мав би",
	"Regenerate": "Регенерувати",
	"Release Notes": "Нотатки до випуску",
	"Remove": "Видалити",
	"Remove Model": "Видалити модель",
	"Rename": "Перейменувати",
	"Repeat Last N": "Повторити останні N",
	"Request Mode": "Режим запиту",
	"Reranking Model": "Модель переранжування",
	"Reranking model disabled": "Модель переранжування вимкнена",
	"Reranking model set to \"{{reranking_model}}\"": "Модель переранжування встановлено на \"{{reranking_model}}\"",
	"Reset": "Скидання",
	"Reset Upload Directory": "Скинути каталог завантажень",
	"Reset Vector Storage": "Скинути векторне сховище",
	"Response AutoCopy to Clipboard": "Автокопіювання відповіді в буфер обміну",
	"Role": "Роль",
	"Rosé Pine": "Rosé Pine",
	"Rosé Pine Dawn": "Rosé Pine Dawn",
	"RTL": "RTL",
	"Running": "Виконується",
	"Save": "Зберегти",
	"Save & Create": "Зберегти та створити",
	"Save & Update": "Зберегти та оновити",
	"Saving chat logs directly to your browser's storage is no longer supported. Please take a moment to download and delete your chat logs by clicking the button below. Don't worry, you can easily re-import your chat logs to the backend through": "Збереження журналів чату безпосередньо в сховище вашого браузера більше не підтримується. Будь ласка, завантажте та видаліть журнали чату, натиснувши кнопку нижче. Не хвилюйтеся, ви можете легко повторно імпортувати журнали чату до бекенду через",
	"Scan": "Сканування",
	"Scan complete!": "Сканування завершено!",
	"Scan for documents from {{path}}": "Сканування документів з {{path}}",
	"Search": "Пошук",
	"Search a model": "Шукати модель",
	"Search Chats": "Пошук в чатах",
	"Search Documents": "Пошук документів",
	"Search Functions": "Пошук функцій",
	"Search Models": "Пошук моделей",
	"Search Prompts": "Пошук промтів",
	"Search Query Generation Prompt": "Підказка для формування пошукового промту",
	"Search Query Generation Prompt Length Threshold": "Поріг довжини пошукового запиту для генерації підказки",
	"Search Result Count": "Кількість результатів пошуку",
	"Search Tools": "Пошуку інструментів ",
	"Searched {{count}} sites_one": "Переглянуто {{count}} сайт",
	"Searched {{count}} sites_few": "Переглянуто {{count}} сайти",
	"Searched {{count}} sites_many": "Переглянуто {{count}} сайтів",
	"Searched {{count}} sites_other": "Переглянуто {{count}} сайтів",
	"Searching \"{{searchQuery}}\"": "Шукаю \"{{searchQuery}}\"",
	"Searxng Query URL": "URL-адреса запиту Searxng",
	"See readme.md for instructions": "Див. readme.md для інструкцій",
	"See what's new": "Подивіться, що нового",
	"Seed": "Сід",
	"Select a base model": "Вибрати базову модель",
	"Select a engine": "Виберіть рушій",
	"Select a mode": "Оберіть режим",
	"Select a model": "Виберіть модель",
	"Select a pipeline": "Виберіть pipeline",
	"Select a pipeline url": "Виберіть адресу pipeline",
	"Select an Ollama instance": "Виберіть екземпляр Ollama",
	"Select Documents": "Виберіть документи",
	"Select model": "Вибрати модель",
	"Select only one model to call": "Виберіть лише одну модель для виклику",
	"Selected model(s) do not support image inputs": "Вибрані модель(і) не підтримують вхідні зображення",
	"Send": "Надіслати",
	"Send a Message": "Надіслати повідомлення",
	"Send message": "Надіслати повідомлення",
	"September": "Вересень",
	"Serper API Key": "Ключ API Serper",
	"Serply API Key": "Ключ API Serply",
	"Serpstack API Key": "Ключ API Serpstack",
	"Server connection verified": "З'єднання з сервером підтверджено",
	"Set as default": "Встановити за замовчуванням",
	"Set Default Model": "Встановити модель за замовчуванням",
	"Set embedding model (e.g. {{model}})": "Встановити модель вбудовування (напр, {{model}})",
	"Set Image Size": "Встановити розмір зображення",
	"Set reranking model (e.g. {{model}})": "Встановити модель переранжування (напр., {{model}})",
	"Set Steps": "Встановити кроки",
	"Set Task Model": "Встановити модель задач",
	"Set Voice": "Встановити голос",
	"Settings": "Налаштування",
	"Settings saved successfully!": "Налаштування успішно збережено!",
	"Settings updated successfully": "Налаштування успішно оновлені",
	"Share": "Поділитися",
	"Share Chat": "Поділитися чатом",
	"Share to OpenWebUI Community": "Поділитися зі спільнотою OpenWebUI",
	"short-summary": "короткий зміст",
	"Show": "Показати",
	"Show Admin Details in Account Pending Overlay": "Відобразити дані адміна у вікні очікування облікового запису",
	"Show Model": "Показати модель",
	"Show shortcuts": "Показати клавіатурні скорочення",
	"Showcased creativity": "Продемонстрований креатив",
	"sidebar": "бокова панель",
	"Sign in": "Увійти",
	"Sign Out": "Вийти",
	"Sign up": "Зареєструватися",
	"Signing in": "Увійдіть в систему",
	"Source": "Джерело",
	"Speech recognition error: {{error}}": "Помилка розпізнавання мови: {{error}}",
	"Speech-to-Text Engine": "Система розпізнавання мови",
	"Stop Sequence": "Символ зупинки",
	"STT Model": "Модель STT ",
	"STT Settings": "Налаштування STT",
	"Submit": "Надіслати",
	"Subtitle (e.g. about the Roman Empire)": "Підзаголовок (напр., про Римську імперію)",
	"Success": "Успіх",
	"Successfully updated.": "Успішно оновлено.",
	"Suggested": "Запропоновано",
	"System": "Система",
	"System Prompt": "Системний промт",
	"Tags": "Теги",
	"Tap to interrupt": "Натисніть, щоб перервати",
	"Tavily API Key": "Ключ API Tavily",
	"Tell us more:": "Розкажи нам більше:",
	"Temperature": "Температура",
	"Template": "Шаблон",
	"Text Completion": "Завершення тексту",
	"Text-to-Speech Engine": "Система синтезу мови",
	"Tfs Z": "Tfs Z",
	"Thanks for your feedback!": "Дякуємо за ваш відгук!",
	"The score should be a value between 0.0 (0%) and 1.0 (100%).": "Оцінка повинна бути в діапазоні від 0.0 (0%) до 1.0 (100%).",
	"Theme": "Тема",
	"Thinking...": "Думаю...",
	"This action cannot be undone. Do you wish to continue?": "Цю дію не можна скасувати. Ви бажаєте продовжити?",
	"This ensures that your valuable conversations are securely saved to your backend database. Thank you!": "Це забезпечує збереження ваших цінних розмов у безпечному бекенд-сховищі. Дякуємо!",
	"This is an experimental feature, it may not function as expected and is subject to change at any time.": "Це експериментальна функція, вона може працювати не так, як очікувалося, і може бути змінена в будь-який час.",
	"This setting does not sync across browsers or devices.": "Це налаштування не синхронізується між браузерами або пристроями.",
	"This will delete": "Це призведе до видалення",
	"Thorough explanation": "Детальне пояснення",
	"Tip: Update multiple variable slots consecutively by pressing the tab key in the chat input after each replacement.": "Порада: Оновіть кілька слотів змінних послідовно, натискаючи клавішу табуляції у вікні чату після кожної заміни.",
	"Title": "Заголовок",
	"Title (e.g. Tell me a fun fact)": "Заголовок (напр., Розкажіть мені цікавий факт)",
	"Title Auto-Generation": "Автогенерація заголовків",
	"Title cannot be an empty string.": "Заголовок не може бути порожнім рядком.",
	"Title Generation Prompt": "Промт для генерування заголовків",
	"to": "в",
	"To access the available model names for downloading,": "Щоб отримати доступ до назв доступних для завантаження моделей,",
	"To access the GGUF models available for downloading,": "Щоб отримати доступ до моделей GGUF, які можна завантажити,,",
	"To access the WebUI, please reach out to the administrator. Admins can manage user statuses from the Admin Panel.": "Щоб отримати доступ до веб-інтерфейсу, зверніться до адміністратора. Адміністратори можуть керувати статусами користувачів з Панелі адміністратора.",
	"To add documents here, upload them to the \"Documents\" workspace first.": "Щоб додати документи сюди, спочатку завантажте їх до робочої області \"Документи\".",
	"to chat input.": "в чаті.",
	"To select filters here, add them to the \"Functions\" workspace first.": "Щоб вибрати фільтри тут, спочатку додайте їх до робочої області \"Функції\".",
	"To select toolkits here, add them to the \"Tools\" workspace first.": "Щоб вибрати тут набори інструментів, спочатку додайте їх до робочої області \"Інструменти\".",
	"Today": "Сьогодні",
	"Toggle settings": "Переключити налаштування",
	"Toggle sidebar": "Переключити бокову панель",
	"Tokens To Keep On Context Refresh (num_keep)": "Токени для збереження при оновленні контексту (num_keep)",
	"Tools": "Інструменти",
	"Top K": "Top K",
	"Top P": "Top P",
	"Trouble accessing Ollama?": "Проблеми з доступом до Ollama?",
	"TTS Model": "Модель TTS",
	"TTS Settings": "Налаштування TTS",
	"TTS Voice": "Голос TTS",
	"Type": "Тип",
	"Type Hugging Face Resolve (Download) URL": "Введіть URL ресурсу Hugging Face Resolve (завантаження)",
	"Uh-oh! There was an issue connecting to {{provider}}.": "Ой! Виникла проблема при підключенні до {{provider}}.",
<<<<<<< HEAD
	"Unknown File Type '{{file_type}}', but accepting and treating as plain text": "Невідомий тип файлу '{{file_type}}', але приймається та обробляється як звичайний текст",
	"Update": "",
=======
	"UI": "Користувацький інтерфейс",
	"Unknown file type '{{file_type}}'. Proceeding with the file upload anyway.": "Невідомий тип файлу '{{file_type}}'. Завантаження файлу все одно продовжується.",
	"Update": "Оновлення",
>>>>>>> a2ea6b1b
	"Update and Copy Link": "Оновлення та копіювання посилання",
	"Update password": "Оновити пароль",
	"Updated at": "Оновлено на",
	"Upload": "Завантажити",
	"Upload a GGUF model": "Завантажити GGUF модель",
	"Upload Files": "Завантажити файли",
	"Upload Pipeline": "Завантаження Pipeline",
	"Upload Progress": "Прогрес завантаження",
	"URL Mode": "Режим URL-адреси",
	"Use '#' in the prompt input to load and select your documents.": "Для введення промтів до веб-сторінок (URL) або вибору документів, будь ласка, використовуйте символ '#'.",
	"Use Gravatar": "Змінити аватар",
	"Use Initials": "Використовувати ініціали",
	"use_mlock (Ollama)": "use_mlock (Ollama)",
	"use_mmap (Ollama)": "use_mmap (Ollama)",
	"user": "користувач",
	"User Permissions": "Права користувача",
	"Users": "Користувачі",
	"Utilize": "Використовувати",
	"Valid time units:": "Дійсні одиниці часу:",
	"variable": "змінна",
	"variable to have them replaced with clipboard content.": "змінна, щоб замінити їх вмістом буфера обміну.",
	"Version": "Версія",
	"Voice": "Голос",
	"Warning": "Увага!",
	"Warning: If you update or change your embedding model, you will need to re-import all documents.": "Попередження: Якщо ви оновлюєте або змінюєте модель вбудовування, вам потрібно буде повторно імпортувати всі документи.",
	"Web": "Веб",
	"Web API": "Веб-API",
	"Web Loader Settings": "Налаштування веб-завантажувача",
	"Web Params": "Налаштування веб-завантажувача",
	"Web Search": "Веб-пошук",
	"Web Search Engine": "Веб-пошукова система",
	"Webhook URL": "URL веб-запиту",
	"WebUI Settings": "Налаштування WebUI",
	"WebUI will make requests to": "WebUI буде робити запити до",
	"What’s New in": "Що нового в",
	"When history is turned off, new chats on this browser won't appear in your history on any of your devices.": "Коли історія вимкнена, нові чати в цьому браузері не будуть відображатися в історії на жодному з ваших пристроїв.",
	"Whisper (Local)": "Whisper (Локально)",
	"Widescreen Mode": "Широкоекранний режим",
	"Workspace": "Робочий простір",
	"Write a prompt suggestion (e.g. Who are you?)": "Напишіть промт (напр., Хто ти?)",
	"Write a summary in 50 words that summarizes [topic or keyword].": "Напишіть стислий зміст у 50 слів, який узагальнює [тема або ключове слово].",
	"Yesterday": "Вчора",
	"You": "Ви",
	"You can personalize your interactions with LLMs by adding memories through the 'Manage' button below, making them more helpful and tailored to you.": "Ви можете налаштувати ваші взаємодії з мовними моделями, додавши спогади через кнопку 'Керувати' внизу, що зробить їх більш корисними та персоналізованими для вас.",
	"You cannot clone a base model": "Базову модель не можна клонувати",
	"You have no archived conversations.": "У вас немає архівованих розмов.",
	"You have shared this chat": "Ви поділилися цим чатом",
	"You're a helpful assistant.": "Ви корисний асистент.",
	"You're now logged in.": "Ви увійшли в систему.",
	"Your account status is currently pending activation.": "Статус вашого облікового запису наразі очікує на активацію.",
	"Youtube": "Youtube",
	"Youtube Loader Settings": "Налаштування завантажувача Youtube"
}<|MERGE_RESOLUTION|>--- conflicted
+++ resolved
@@ -187,11 +187,7 @@
 	"e.g. '30s','10m'. Valid time units are 's', 'm', 'h'.": "напр., '30s','10m'. Дійсні одиниці часу: 'с', 'хв', 'г'.",
 	"Edit": "Редагувати",
 	"Edit Doc": "Редагувати документ",
-<<<<<<< HEAD
-	"Edit Memory": "",
-=======
 	"Edit Memory": "Редагувати пам'ять",
->>>>>>> a2ea6b1b
 	"Edit User": "Редагувати користувача",
 	"Email": "Електронна пошта",
 	"Embedding Batch Size": "Розмір пакету під час вбудовування",
@@ -304,11 +300,7 @@
 	"Knowledge": "Знання",
 	"Language": "Мова",
 	"Last Active": "Остання активність",
-<<<<<<< HEAD
-	"Last Modified": "",
-=======
 	"Last Modified": "Востаннє змінено",
->>>>>>> a2ea6b1b
 	"Light": "Світла",
 	"Listening...": "Слухаю...",
 	"LLMs can make mistakes. Verify important information.": "LLMs можуть помилятися. Перевірте важливу інформацію.",
@@ -333,11 +325,7 @@
 	"Mirostat Tau": "Mirostat Tau",
 	"MMMM DD, YYYY": "MMMM DD, YYYY",
 	"MMMM DD, YYYY HH:mm": "MMMM DD, YYYY HH:mm",
-<<<<<<< HEAD
-	"MMMM DD, YYYY hh:mm:ss A": "",
-=======
 	"MMMM DD, YYYY hh:mm:ss A": "MMMM DD, YYYY hh:mm:ss A",
->>>>>>> a2ea6b1b
 	"Model '{{modelName}}' has been successfully downloaded.": "Модель '{{modelName}}' успішно завантажено.",
 	"Model '{{modelTag}}' is already in queue for downloading.": "Модель '{{modelTag}}' вже знаходиться в черзі на завантаження.",
 	"Model {{modelId}} not found": "Модель {{modelId}} не знайдено",
@@ -574,14 +562,9 @@
 	"Type": "Тип",
 	"Type Hugging Face Resolve (Download) URL": "Введіть URL ресурсу Hugging Face Resolve (завантаження)",
 	"Uh-oh! There was an issue connecting to {{provider}}.": "Ой! Виникла проблема при підключенні до {{provider}}.",
-<<<<<<< HEAD
-	"Unknown File Type '{{file_type}}', but accepting and treating as plain text": "Невідомий тип файлу '{{file_type}}', але приймається та обробляється як звичайний текст",
-	"Update": "",
-=======
 	"UI": "Користувацький інтерфейс",
 	"Unknown file type '{{file_type}}'. Proceeding with the file upload anyway.": "Невідомий тип файлу '{{file_type}}'. Завантаження файлу все одно продовжується.",
 	"Update": "Оновлення",
->>>>>>> a2ea6b1b
 	"Update and Copy Link": "Оновлення та копіювання посилання",
 	"Update password": "Оновити пароль",
 	"Updated at": "Оновлено на",
