--- conflicted
+++ resolved
@@ -285,14 +285,8 @@
 	"Permission denied when accessing microphone: {{error}}": "",
 	"Plain text (.txt)": "",
 	"Playground": "",
-<<<<<<< HEAD
-	"Positive attitude": "",
-	"Profile Image": "",
-	"Prompt (e.g. Tell me a fun fact about the Roman Empire)": "",
-=======
 	"Archived Chats": "",
 	"Profile": "",
->>>>>>> c7fa024b
 	"Prompt Content": "",
 	"Prompt suggestions": "",
 	"Prompts": "",
